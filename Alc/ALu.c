--- conflicted
+++ resolved
@@ -460,57 +460,39 @@
 
         //7. Convert normalized position into pannings, then into channel volumes
         aluNormalize(Position);
-<<<<<<< HEAD
         WetMix *= ALSource->Send[0].Slot.Gain;
-        switch(OutputFormat)
-        {
-            case AL_FORMAT_MONO8:
-            case AL_FORMAT_MONO16:
-                drysend[0] = ConeVolume * ListenerGain * DryMix * aluSqrt(1.0f); //Direct
-                drysend[1] = ConeVolume * ListenerGain * DryMix * aluSqrt(1.0f); //Direct
-                if(ALSource->Send[0].Slot.effectslot)
-                {
-                    wetsend[0] = ListenerGain * WetMix * aluSqrt(1.0f); //Room
-                    wetsend[1] = ListenerGain * WetMix * aluSqrt(1.0f); //Room
-                }
-                else
-                {
-                    wetsend[0] = 0.0f;
-                    wetsend[1] = 0.0f;
-                    *wetgainhf = 1.0f;
-                }
-=======
         switch(aluChannelsFromFormat(OutputFormat))
         {
             case 1:
                 drysend[FRONT_LEFT]  = ConeVolume * ListenerGain * DryMix * aluSqrt(1.0f); //Direct
                 drysend[FRONT_RIGHT] = ConeVolume * ListenerGain * DryMix * aluSqrt(1.0f); //Direct
-                wetsend[FRONT_LEFT]  =              ListenerGain * WetMix * aluSqrt(1.0f); //Room
-                wetsend[FRONT_RIGHT] =              ListenerGain * WetMix * aluSqrt(1.0f); //Room
->>>>>>> 9382956b
+                if(ALSource->Send[0].Slot.effectslot)
+                {
+                    wetsend[FRONT_LEFT]  = ListenerGain * WetMix * aluSqrt(1.0f); //Room
+                    wetsend[FRONT_RIGHT] = ListenerGain * WetMix * aluSqrt(1.0f); //Room
+                }
+                else
+                {
+                    wetsend[FRONT_LEFT]  = 0.0f;
+                    wetsend[FRONT_RIGHT] = 0.0f;
+                    *wetgainhf = 1.0f;
+                }
                 break;
             case 2:
                 PanningLR = 0.5f + 0.5f*Position[0];
-<<<<<<< HEAD
-                drysend[0] = ConeVolume * ListenerGain * DryMix * aluSqrt(1.0f-PanningLR); //L Direct
-                drysend[1] = ConeVolume * ListenerGain * DryMix * aluSqrt(     PanningLR); //R Direct
+                drysend[FRONT_LEFT]  = ConeVolume * ListenerGain * DryMix * aluSqrt(1.0f-PanningLR); //L Direct
+                drysend[FRONT_RIGHT] = ConeVolume * ListenerGain * DryMix * aluSqrt(     PanningLR); //R Direct
                 if(ALSource->Send[0].Slot.effectslot)
                 {
-                    wetsend[0] = ListenerGain * WetMix * aluSqrt(1.0f-PanningLR); //L Room
-                    wetsend[1] = ListenerGain * WetMix * aluSqrt(     PanningLR); //R Room
+                    wetsend[FRONT_LEFT]  = ListenerGain * WetMix * aluSqrt(1.0f-PanningLR); //L Room
+                    wetsend[FRONT_RIGHT] = ListenerGain * WetMix * aluSqrt(     PanningLR); //R Room
                 }
                 else
                 {
-                    wetsend[0] = 0.0f;
-                    wetsend[1] = 0.0f;
+                    wetsend[FRONT_LEFT]  = 0.0f;
+                    wetsend[FRONT_RIGHT] = 0.0f;
                     *wetgainhf = 1.0f;
                 }
-=======
-                drysend[FRONT_LEFT]  = ConeVolume * ListenerGain * DryMix * aluSqrt(1.0f-PanningLR);
-                drysend[FRONT_RIGHT] = ConeVolume * ListenerGain * DryMix * aluSqrt(     PanningLR);
-                wetsend[FRONT_LEFT]  =              ListenerGain * WetMix * aluSqrt(1.0f-PanningLR);
-                wetsend[FRONT_RIGHT] =              ListenerGain * WetMix * aluSqrt(     PanningLR);
->>>>>>> 9382956b
                 break;
             case 4:
             /* TODO: Add center/lfe channel in spatial calculations? */
@@ -525,40 +507,29 @@
                 PanningFB = 0.5f + (0.5f*Position[2]*1.41421356f);
                 PanningFB = __min(1.0f, PanningFB);
                 PanningFB = __max(0.0f, PanningFB);
-<<<<<<< HEAD
-                drysend[0] = ConeVolume * ListenerGain * DryMix * aluSqrt((1.0f-PanningLR)*(1.0f-PanningFB)); //FL Direct
-                drysend[1] = ConeVolume * ListenerGain * DryMix * aluSqrt((     PanningLR)*(1.0f-PanningFB)); //FR Direct
-                drysend[2] = ConeVolume * ListenerGain * DryMix * aluSqrt((1.0f-PanningLR)*(     PanningFB)); //BL Direct
-                drysend[3] = ConeVolume * ListenerGain * DryMix * aluSqrt((     PanningLR)*(     PanningFB)); //BR Direct
+                drysend[FRONT_LEFT]  = ConeVolume * ListenerGain * DryMix * aluSqrt((1.0f-PanningLR)*(1.0f-PanningFB)); //FL Direct
+                drysend[FRONT_RIGHT] = ConeVolume * ListenerGain * DryMix * aluSqrt((     PanningLR)*(1.0f-PanningFB)); //FR Direct
+                drysend[BACK_LEFT]   = ConeVolume * ListenerGain * DryMix * aluSqrt((1.0f-PanningLR)*(     PanningFB)); //BL Direct
+                drysend[BACK_RIGHT]  = ConeVolume * ListenerGain * DryMix * aluSqrt((     PanningLR)*(     PanningFB)); //BR Direct
+                drysend[SIDE_LEFT]   = 0.0f;
+                drysend[SIDE_RIGHT]  = 0.0f;
                 if(ALSource->Send[0].Slot.effectslot)
                 {
-                    wetsend[0] = ListenerGain * WetMix * aluSqrt((1.0f-PanningLR)*(1.0f-PanningFB)); //FL Room
-                    wetsend[1] = ListenerGain * WetMix * aluSqrt((     PanningLR)*(1.0f-PanningFB)); //FR Room
-                    wetsend[2] = ListenerGain * WetMix * aluSqrt((1.0f-PanningLR)*(     PanningFB)); //BL Room
-                    wetsend[3] = ListenerGain * WetMix * aluSqrt((     PanningLR)*(     PanningFB)); //BR Room
+                    wetsend[FRONT_LEFT]  = ListenerGain * WetMix * aluSqrt((1.0f-PanningLR)*(1.0f-PanningFB)); //FL Room
+                    wetsend[FRONT_RIGHT] = ListenerGain * WetMix * aluSqrt((     PanningLR)*(1.0f-PanningFB)); //FR Room
+                    wetsend[BACK_LEFT]   = ListenerGain * WetMix * aluSqrt((1.0f-PanningLR)*(     PanningFB)); //BL Room
+                    wetsend[BACK_RIGHT]  = ListenerGain * WetMix * aluSqrt((     PanningLR)*(     PanningFB)); //BR Room
                 }
                 else
                 {
-                    wetsend[0] = 0.0f;
-                    wetsend[1] = 0.0f;
-                    wetsend[2] = 0.0f;
-                    wetsend[3] = 0.0f;
+                    wetsend[FRONT_LEFT]  = 0.0f;
+                    wetsend[FRONT_RIGHT] = 0.0f;
+                    wetsend[BACK_LEFT]   = 0.0f;
+                    wetsend[BACK_RIGHT]  = 0.0f;
                     *wetgainhf = 1.0f;
                 }
-=======
-                drysend[FRONT_LEFT]  = ConeVolume * ListenerGain * DryMix * aluSqrt((1.0f-PanningLR)*(1.0f-PanningFB));
-                drysend[FRONT_RIGHT] = ConeVolume * ListenerGain * DryMix * aluSqrt((     PanningLR)*(1.0f-PanningFB));
-                drysend[BACK_LEFT]   = ConeVolume * ListenerGain * DryMix * aluSqrt((1.0f-PanningLR)*(     PanningFB));
-                drysend[BACK_RIGHT]  = ConeVolume * ListenerGain * DryMix * aluSqrt((     PanningLR)*(     PanningFB));
-                drysend[SIDE_LEFT]   = 0.0f;
-                drysend[SIDE_RIGHT]  = 0.0f;
-                wetsend[FRONT_LEFT]  =              ListenerGain * WetMix * aluSqrt((1.0f-PanningLR)*(1.0f-PanningFB));
-                wetsend[FRONT_RIGHT] =              ListenerGain * WetMix * aluSqrt((     PanningLR)*(1.0f-PanningFB));
-                wetsend[BACK_LEFT]   =              ListenerGain * WetMix * aluSqrt((1.0f-PanningLR)*(     PanningFB));
-                wetsend[BACK_RIGHT]  =              ListenerGain * WetMix * aluSqrt((     PanningLR)*(     PanningFB));
-                wetsend[SIDE_LEFT]   = 0.0f;
-                wetsend[SIDE_RIGHT]  = 0.0f;
->>>>>>> 9382956b
+                wetsend[SIDE_LEFT]  = 0.0f;
+                wetsend[SIDE_RIGHT] = 0.0f;
                 break;
             default:
                 break;
@@ -570,20 +541,6 @@
         *wetgainhf = WetGainHF;
 
         //1. Multi-channel buffers always play "normal"
-<<<<<<< HEAD
-        drysend[0] = SourceVolume * 1.0f * ListenerGain;
-        drysend[1] = SourceVolume * 1.0f * ListenerGain;
-        drysend[2] = SourceVolume * 1.0f * ListenerGain;
-        drysend[3] = SourceVolume * 1.0f * ListenerGain;
-        if(ALSource->Send[0].Slot.effectslot)
-        {
-            wetsend[0] = SourceVolume * 0.0f * ListenerGain;
-            wetsend[1] = SourceVolume * 0.0f * ListenerGain;
-            wetsend[2] = SourceVolume * 0.0f * ListenerGain;
-            wetsend[3] = SourceVolume * 0.0f * ListenerGain;
-            *wetgainhf = 1.0f;
-        }
-=======
         drysend[FRONT_LEFT]  = SourceVolume * 1.0f * ListenerGain;
         drysend[FRONT_RIGHT] = SourceVolume * 1.0f * ListenerGain;
         drysend[SIDE_LEFT]   = SourceVolume * 1.0f * ListenerGain;
@@ -592,15 +549,18 @@
         drysend[BACK_RIGHT]  = SourceVolume * 1.0f * ListenerGain;
         drysend[CENTER]      = SourceVolume * 1.0f * ListenerGain;
         drysend[LFE]         = SourceVolume * 1.0f * ListenerGain;
-        wetsend[FRONT_LEFT]  = SourceVolume * 0.0f * ListenerGain;
-        wetsend[FRONT_RIGHT] = SourceVolume * 0.0f * ListenerGain;
-        wetsend[SIDE_LEFT]   = SourceVolume * 0.0f * ListenerGain;
-        wetsend[SIDE_RIGHT]  = SourceVolume * 0.0f * ListenerGain;
-        wetsend[BACK_LEFT]   = SourceVolume * 0.0f * ListenerGain;
-        wetsend[BACK_RIGHT]  = SourceVolume * 0.0f * ListenerGain;
-        wetsend[CENTER]      = SourceVolume * 0.0f * ListenerGain;
-        wetsend[LFE]         = SourceVolume * 0.0f * ListenerGain;
->>>>>>> 9382956b
+        if(ALSource->Send[0].Slot.effectslot)
+        {
+            wetsend[FRONT_LEFT]  = SourceVolume * 0.0f * ListenerGain;
+            wetsend[FRONT_RIGHT] = SourceVolume * 0.0f * ListenerGain;
+            wetsend[SIDE_LEFT]   = SourceVolume * 0.0f * ListenerGain;
+            wetsend[SIDE_RIGHT]  = SourceVolume * 0.0f * ListenerGain;
+            wetsend[BACK_LEFT]   = SourceVolume * 0.0f * ListenerGain;
+            wetsend[BACK_RIGHT]  = SourceVolume * 0.0f * ListenerGain;
+            wetsend[CENTER]      = SourceVolume * 0.0f * ListenerGain;
+            wetsend[LFE]         = SourceVolume * 0.0f * ListenerGain;
+            *wetgainhf = 1.0f;
+        }
 
         pitch[0] = Pitch;
     }
@@ -610,15 +570,10 @@
 {
     static float DryBuffer[BUFFERSIZE][OUTPUTCHANNELS];
     static float WetBuffer[BUFFERSIZE][OUTPUTCHANNELS];
-<<<<<<< HEAD
-    ALfloat DrySend[OUTPUTCHANNELS] = { 0.0f, 0.0f, 0.0f, 0.0f };
-    ALfloat WetSend[OUTPUTCHANNELS] = { 0.0f, 0.0f, 0.0f, 0.0f };
+    ALfloat DrySend[OUTPUTCHANNELS] = { 0.0f, 0.0f, 0.0f, 0.0f, 0.0f, 0.0f, 0.0f, 0.0f };
+    ALfloat WetSend[OUTPUTCHANNELS] = { 0.0f, 0.0f, 0.0f, 0.0f, 0.0f, 0.0f, 0.0f, 0.0f };
     ALfloat DryGainHF = 0.0f;
     ALfloat WetGainHF = 0.0f;
-=======
-    ALfloat DrySend[OUTPUTCHANNELS] = { 0.0f, 0.0f, 0.0f, 0.0f, 0.0f, 0.0f, 0.0f, 0.0f };
-    ALfloat WetSend[OUTPUTCHANNELS] = { 0.0f, 0.0f, 0.0f, 0.0f, 0.0f, 0.0f, 0.0f, 0.0f };
->>>>>>> 9382956b
     ALuint BlockAlign,BufferSize;
     ALuint DataSize=0,DataPosInt=0,DataPosFrac=0;
     ALuint Channels,Bits,Frequency,ulExtraSamples;
@@ -745,36 +700,7 @@
                                 ALfloat sample = (ALfloat)((ALshort)(((Data[k]*((1L<<FRACTIONBITS)-fraction))+(Data[k+1]*(fraction)))>>FRACTIONBITS));
 
                                 //Direct path final mix buffer and panning
-<<<<<<< HEAD
                                 value = aluComputeDrySample(ALSource, DryGainHF, sample);
-                                DryBuffer[j][0] += value*DrySend[0];
-                                DryBuffer[j][1] += value*DrySend[1];
-                                DryBuffer[j][2] += value*DrySend[2];
-                                DryBuffer[j][3] += value*DrySend[3];
-
-                                //Room path final mix buffer and panning
-                                value = aluComputeWetSample(ALSource, WetGainHF, sample);
-                                WetBuffer[j][0] += value*WetSend[0];
-                                WetBuffer[j][1] += value*WetSend[1];
-                                WetBuffer[j][2] += value*WetSend[2];
-                                WetBuffer[j][3] += value*WetSend[3];
-                            }
-                            else
-                            {
-                                //First order interpolator (left)
-                                value = (ALfloat)((ALshort)(((Data[k*2  ]*((1L<<FRACTIONBITS)-fraction))+(Data[k*2+2]*(fraction)))>>FRACTIONBITS));
-                                //Direct path final mix buffer and panning (left)
-                                DryBuffer[j][0] += value*DrySend[0];
-                                //Room path final mix buffer and panning (left)
-                                WetBuffer[j][0] += value*WetSend[0];
-
-                                //First order interpolator (right)
-                                value = (ALfloat)((ALshort)(((Data[k*2+1]*((1L<<FRACTIONBITS)-fraction))+(Data[k*2+3]*(fraction)))>>FRACTIONBITS));
-                                //Direct path final mix buffer and panning (right)
-                                DryBuffer[j][1] += value*DrySend[1];
-                                //Room path final mix buffer and panning (right)
-                                WetBuffer[j][1] += value*WetSend[1];
-=======
                                 DryBuffer[j][FRONT_LEFT]  += value*DrySend[FRONT_LEFT];
                                 DryBuffer[j][FRONT_RIGHT] += value*DrySend[FRONT_RIGHT];
 #if 0 /* FIXME: Re-enable when proper 6-channel spatialization is used */
@@ -784,6 +710,7 @@
                                 DryBuffer[j][BACK_LEFT]   += value*DrySend[BACK_LEFT];
                                 DryBuffer[j][BACK_RIGHT]  += value*DrySend[BACK_RIGHT];
                                 //Room path final mix buffer and panning
+                                value = aluComputeWetSample(ALSource, WetGainHF, sample);
                                 WetBuffer[j][FRONT_LEFT]  += value*WetSend[FRONT_LEFT];
                                 WetBuffer[j][FRONT_RIGHT] += value*WetSend[FRONT_RIGHT];
 #if 0 /* FIXME: Re-enable when proper 6-channel spatialization is used */
@@ -844,7 +771,6 @@
                                         WetBuffer[j][LFE] += value*WetSend[LFE];
                                     }
                                 }
->>>>>>> 9382956b
                             }
                             DataPosFrac += increment;
                             j++;
